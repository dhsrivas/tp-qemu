--- conflicted
+++ resolved
@@ -581,7 +581,6 @@
         test.fail("Not found expect event: %s" % expect_event)
 
 
-<<<<<<< HEAD
 @error_context.context_aware
 def vioser_test(test, params, vm):
     """
@@ -597,7 +596,8 @@
     result = transfer_data(params, vm, sender='both')
     if result is not True:
         test.fail("Test failed. %s" % result[1])
-=======
+
+
 def netkvm_test(test, params, vm):
     """
     nic driver basic test
@@ -611,5 +611,4 @@
 
     host_ip = process.system_output(get_host_ip_cmd, shell=True).decode()
     test.log.info("Ping host from guest.")
-    utils_net.ping(host_ip, session=session, timeout=20)
->>>>>>> 4165a931
+    utils_net.ping(host_ip, session=session, timeout=20)